--- conflicted
+++ resolved
@@ -37,13 +37,6 @@
 wasmPageSize :: Int
 wasmPageSize = 65536
 
-<<<<<<< HEAD
-data BuiltinsOptions = BuiltinsOptions
-  { progName :: String
-  , threadStateSize :: Int
-  , debug, hasMain :: Bool
-  } deriving (Show)
-=======
 data BuiltinsOptions
   = BuiltinsOptions
       { progName :: String,
@@ -51,7 +44,6 @@
         debug, hasMain :: Bool,
         jsvalConInfo :: Maybe AsteriusEntitySymbol
       }
->>>>>>> beb0b827
 
 defaultBuiltinsOptions :: BuiltinsOptions
 defaultBuiltinsOptions = BuiltinsOptions
@@ -141,55 +133,6 @@
           ],
       functionMap =
         Map.fromList $
-<<<<<<< HEAD
-        map (\(func_sym, (_, func)) -> (func_sym, func))
-            (byteStringCBits <> floatCBits  <> unicodeCBits <> md5CBits)
-    }  <> hsInitFunction opts
-       <> createThreadFunction opts
-       <> genAllocateFunction opts "allocate"
-       <> genAllocateFunction opts "allocateMightFail"
-       <> allocatePinnedFunction opts
-       <> newCAFFunction opts
-       <> stgReturnFunction opts
-       <> printI64Function opts
-       <> printF32Function opts
-       <> printF64Function opts
-       <> assertEqI64Function opts
-       <> strlenFunction opts
-       <> debugBelch2Function opts
-       <> memchrFunction opts
-       <> memcpyFunction opts
-       <> memsetFunction opts
-       <> memcmpFunction opts
-       <> fromJSArrayBufferFunction opts
-       <> toJSArrayBufferFunction opts
-       <> fromJSStringFunction opts
-       <> fromJSArrayFunction opts
-       <> threadPausedFunction opts
-       <> dirtyMutVarFunction opts
-       <> raiseExceptionHelperFunction opts
-       <> barfFunction opts
-       <> getProgArgvFunction opts
-       <> suspendThreadFunction opts
-       <> resumeThreadFunction opts
-       <> performMajorGCFunction opts
-       <> performGCFunction opts
-       <> localeEncodingFunction opts
-       <> isattyFunction opts
-       <> fdReadyFunction opts
-       <> rtsSupportsBoundThreadsFunction opts
-       <> writeFunction opts
-       <> (if debug opts then generateRtsAsteriusDebugModule opts else mempty)
-       -- Add in the module that contain functions which need to be
-       -- exposed to the outside world. So add in the module, and
-       -- the module wrapped by using `generateWrapperModule`.
-       <> generateRtsExternalInterfaceModule opts
-       <> generateWrapperModule (generateRtsExternalInterfaceModule opts)
-
-
--- | Generate the module consisting of functions which need to be wrapped
--- | for communication with the external runtime.
-=======
           map
             (\(func_sym, (_, func)) -> (func_sym, func))
             ( byteStringCBits
@@ -251,7 +194,6 @@
 
 -- Generate the module consisting of functions which need to be wrapped
 -- for communication with the external runtime.
->>>>>>> beb0b827
 generateRtsExternalInterfaceModule :: BuiltinsOptions -> AsteriusModule
 generateRtsExternalInterfaceModule opts =
   mempty
