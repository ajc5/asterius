--- conflicted
+++ resolved
@@ -7,33 +7,26 @@
 import Distribution.Simple.Utils
 import Distribution.Verbosity
 import Language.Haskell.GHC.Toolkit.FakeGHC
-<<<<<<< HEAD
 import System.Console.GetOpt
 import System.Environment.Blank
 import System.Exit
-=======
 import System.Directory
->>>>>>> faa9af3e
 import System.FilePath
-import System.Directory
 import System.IO
 import System.Process
 
 main :: IO ()
-main = do
-<<<<<<< HEAD
-  bootDir <- A.getBootDir
-  ahcLd <- A.getAhcLd
-  args <- getArgs
+main =
   if
     | "--install-executable" `elem` args ->
         installExecutable $ parseInstallExeArgs args
     | "--run-executable" `elem` args -> runExecutable $ filter (/= "--run-executable") args
-    | otherwise ->
+    | otherwise -> do
+        Just ghc <- findExecutable "ghc"
         fakeGHCMain $
           FakeGHCOptions
-            A.ghc
-            (bootDir </> ".boot" </> "asterius_lib")
+            ghc
+            (rootBootDir </> ".boot" </> "asterius_lib")
             A.frontendPlugin
             ["-pgml" <> ahcLd]
 
@@ -99,11 +92,3 @@
   case exit_code of
     ExitSuccess   -> return ()
     ExitFailure r -> error $ "run ahc executable " <> exePath <> " " <> show args <> " " <> show r
-=======
-  Just ghc <- findExecutable "ghc"
-  fakeGHCMain $
-    FakeGHCOptions
-      ghc
-      (A.dataDir </> ".boot" </> "asterius_lib")
-      A.frontendPlugin
->>>>>>> faa9af3e
