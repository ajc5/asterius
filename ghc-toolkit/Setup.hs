--- conflicted
+++ resolved
@@ -1,4 +1,3 @@
-{-# LANGUAGE CPP #-}
 {-# LANGUAGE OverloadedStrings #-}
 {-# OPTIONS_GHC -Wall #-}
 
@@ -26,12 +25,6 @@
                                } <- confHook simpleUserHooks t f
             let [clbi@LibComponentLocalBuildInfo {componentUnitId = uid}] =
                   componentNameMap lbi M.! CLibName
-<<<<<<< HEAD
-#if MIN_VERSION_Cabal (2,5,0)
-                    LMainLibName
-#endif
-=======
->>>>>>> 20397c37
                 amp = autogenComponentModulesDir lbi clbi
                 self_installdirs =
                   absoluteComponentInstallDirs pkg_descr lbi uid NoCopyDest
