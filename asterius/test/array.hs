import System.Environment
import System.Directory
import System.Process

main :: IO ()
main = do
  args <- getArgs
<<<<<<< HEAD
  callProcess "cabal" $
    ["new-run", "--project-file", "test.project", "--builddir", "dist-ahc", "asterius-test:exe:array", "--with-ghc=ahc", "--with-ghc-pkg=ahc-pkg"] <> args
=======
  callProcess "ahc-link" $
    ["--input-hs", "test/array/array.hs", "--run"]
      <> args
>>>>>>> beb0b827
<|MERGE_RESOLUTION|>--- conflicted
+++ resolved
@@ -5,11 +5,6 @@
 main :: IO ()
 main = do
   args <- getArgs
-<<<<<<< HEAD
   callProcess "cabal" $
-    ["new-run", "--project-file", "test.project", "--builddir", "dist-ahc", "asterius-test:exe:array", "--with-ghc=ahc", "--with-ghc-pkg=ahc-pkg"] <> args
-=======
-  callProcess "ahc-link" $
-    ["--input-hs", "test/array/array.hs", "--run"]
-      <> args
->>>>>>> beb0b827
+    ["new-run", "--project-file", "test.project", "--builddir", "dist-ahc", "asterius-test:exe:array", "--with-ghc=ahc", "--with-ghc-pkg=ahc-pkg"]
+      <> args