{-# LANGUAGE CPP #-}
{-# LANGUAGE GADTs #-}
{-# LANGUAGE NamedFieldPuns #-}
{-# LANGUAGE RecordWildCards #-}

module Language.Haskell.GHC.Toolkit.Hooks
  ( hooksFromCompiler
  ) where

import qualified CmmInfo as GHC
import Control.Concurrent
import Control.Monad.IO.Class
import Data.Functor
import qualified Data.Map.Strict as Map
import qualified Data.Set as Set
import qualified DriverPhases as GHC
import qualified DriverPipeline as GHC
import qualified DynFlags as GHC
import qualified Hooks as GHC
import qualified HscMain as GHC
import qualified HscTypes as GHC
import Language.Haskell.GHC.Toolkit.Compiler
import qualified Module as GHC
import qualified PipelineMonad as GHC
import qualified StgCmm as GHC
import qualified Stream

hooksFromCompiler :: Compiler -> IO GHC.Hooks
hooksFromCompiler Compiler {..} = do
  mods_set_ref <- newMVar Set.empty
  parsed_map_ref <- newMVar Map.empty
  typechecked_map_ref <- newMVar Map.empty
  stg_map_ref <- newMVar Map.empty
  cmm_map_ref <- newMVar Map.empty
  cmm_raw_map_ref <- newMVar Map.empty
  cmm_ref <- newEmptyMVar
  cmm_raw_ref <- newEmptyMVar
  pure
    GHC.emptyHooks
      { GHC.tcRnModuleHook =
          Just $ \mod_summary@GHC.ModSummary {..} save_rn_syntax parsed_module_orig -> do
            parsed_module <- patchParsed mod_summary parsed_module_orig
            typechecked_module <-
              GHC.tcRnModule' mod_summary save_rn_syntax parsed_module >>=
              patchTypechecked mod_summary
            let store :: MVar (Map.Map GHC.Module v) -> v -> IO ()
                store ref v = modifyMVar_ ref $ pure . Map.insert ms_mod v
            liftIO $ do
              store parsed_map_ref parsed_module
              store typechecked_map_ref typechecked_module
            pure typechecked_module
      , GHC.stgCmmHook =
          Just $ \dflags this_mod data_tycons cost_centre_info stg_binds hpc_info -> do
            Stream.liftIO $
              modifyMVar_ stg_map_ref $ pure . Map.insert this_mod stg_binds
            GHC.codeGen
              dflags
              this_mod
              data_tycons
              cost_centre_info
              stg_binds
              hpc_info
      , GHC.cmmToRawCmmHook =
          Just $ \dflags maybe_ms_mod cmms -> do
            rawcmms <- GHC.cmmToRawCmm dflags maybe_ms_mod cmms
            case maybe_ms_mod of
              Just ms_mod -> do
                let store :: MVar (Map.Map GHC.Module v) -> v -> IO ()
                    store ref v = modifyMVar_ ref $ pure . Map.insert ms_mod v
                store cmm_map_ref cmms
                store cmm_raw_map_ref rawcmms
              _ -> do
                putMVar cmm_ref cmms
                putMVar cmm_raw_ref rawcmms
            pure rawcmms
      , GHC.hscCompileCoreExprHook = compileCoreExpr
      , GHC.runPhaseHook =
          Just $ \phase input_fn dflags ->
            case phase of
              GHC.HscOut src_flavour _ (GHC.HscRecomp cgguts mod_summary@GHC.ModSummary {..}) -> do
                r@(_, obj_output_fn) <-
                  do output_fn <-
                       GHC.phaseOutputFilename $
<<<<<<< HEAD
                       GHC.hscPostBackendPhase
#if !MIN_VERSION_ghc(8,7,0)
                         dflags
#endif
                         src_flavour $
=======
                       GHC.hscPostBackendPhase dflags src_flavour $
>>>>>>> 20397c37
                       GHC.hscTarget dflags
                     GHC.PipeState {GHC.hsc_env = hsc_env'} <- GHC.getPipeState
                     void $
                       liftIO $
                       GHC.hscGenHardCode hsc_env' cgguts mod_summary output_fn
                     GHC.setForeignOs []
                     obj_output_fn <- GHC.phaseOutputFilename GHC.StopLn
                     pure (GHC.RealPhase GHC.StopLn, obj_output_fn)
                f <-
                  liftIO $
                  modifyMVar mods_set_ref $ \s ->
                    pure (Set.insert ms_mod s, Set.member ms_mod s)
                if f
                  then liftIO $ do
                         let clean :: MVar (Map.Map GHC.Module a) -> IO ()
                             clean ref =
                               modifyMVar_ ref $ pure . Map.delete ms_mod
                         clean parsed_map_ref
                         clean typechecked_map_ref
                         clean stg_map_ref
                         clean cmm_map_ref
                         clean cmm_raw_map_ref
                  else (do let fetch :: MVar (Map.Map GHC.Module v) -> IO v
                               fetch ref =
                                 modifyMVar
                                   ref
                                   (\m ->
                                      let (Just v, m') =
                                            Map.updateLookupWithKey
                                              (\_ _ -> Nothing)
                                              ms_mod
                                              m
                                       in pure (m', v))
                           ir <-
                             liftIO $
                             HaskellIR <$> fetch parsed_map_ref <*>
                             fetch typechecked_map_ref <*>
                             pure cgguts <*>
                             fetch stg_map_ref <*>
                             (fetch cmm_map_ref >>= Stream.collect) <*>
                             (fetch cmm_raw_map_ref >>= Stream.collect)
                           withHaskellIR mod_summary ir obj_output_fn)
                pure r
              GHC.RealPhase GHC.Cmm -> do
                void $ GHC.runPhase phase input_fn dflags
                ir <-
                  liftIO $
                  CmmIR <$> (takeMVar cmm_ref >>= Stream.collect) <*>
                  (takeMVar cmm_raw_ref >>= Stream.collect)
                obj_output_fn <- GHC.phaseOutputFilename GHC.StopLn
                withCmmIR ir obj_output_fn
                pure (GHC.RealPhase GHC.StopLn, obj_output_fn)
              _ -> GHC.runPhase phase input_fn dflags
      }<|MERGE_RESOLUTION|>--- conflicted
+++ resolved
@@ -1,4 +1,3 @@
-{-# LANGUAGE CPP #-}
 {-# LANGUAGE GADTs #-}
 {-# LANGUAGE NamedFieldPuns #-}
 {-# LANGUAGE RecordWildCards #-}
@@ -81,15 +80,7 @@
                 r@(_, obj_output_fn) <-
                   do output_fn <-
                        GHC.phaseOutputFilename $
-<<<<<<< HEAD
-                       GHC.hscPostBackendPhase
-#if !MIN_VERSION_ghc(8,7,0)
-                         dflags
-#endif
-                         src_flavour $
-=======
                        GHC.hscPostBackendPhase dflags src_flavour $
->>>>>>> 20397c37
                        GHC.hscTarget dflags
                      GHC.PipeState {GHC.hsc_env = hsc_env'} <- GHC.getPipeState
                      void $
