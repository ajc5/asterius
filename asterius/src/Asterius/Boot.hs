--- conflicted
+++ resolved
@@ -48,22 +48,9 @@
         builtinsOptions :: BuiltinsOptions
       }
 
-<<<<<<< HEAD
-getDefaultBootArgs :: IO BootArgs
-getDefaultBootArgs = do
-  bootDir <- getBootDir
-  return BootArgs
-    { bootDir = bootDir </> ".boot",
-      configureOptions =
-        "--disable-shared --disable-profiling --disable-debug-info --disable-library-for-ghci --disable-split-objs --disable-split-sections --disable-library-stripping -O2 --ghc-option=-v1 --ghc-option=-dsuppress-ticks",
-      buildOptions = "",
-      installOptions = "",
-      builtinsOptions = defaultBuiltinsOptions
-    }
-=======
 defaultBootArgs :: BootArgs
 defaultBootArgs = BootArgs
-  { bootDir = dataDir </> ".boot",
+  { bootDir = rootBootDir </> ".boot",
     configureOptions =
       "--disable-shared\
       \ --disable-profiling\
@@ -77,7 +64,6 @@
       \ --ghc-option=-dsuppress-ticks",
     builtinsOptions = defaultBuiltinsOptions
   }
->>>>>>> faa9af3e
 
 bootTmpDir :: BootArgs -> FilePath
 bootTmpDir BootArgs {..} = bootDir </> "dist"
@@ -85,19 +71,13 @@
 bootCreateProcess :: BootArgs -> IO CreateProcess
 bootCreateProcess args@BootArgs {..} = do
   e <- getEnvironment
-  dataDir <- getDataDir
-  rootBootDir <- getBootDir
-  bootLibsPath <- getBootLibsPath
-  sandboxGhcLibDir <- getSandboxGhcLibDir
-  ahc <- getAhc
-  ahcPkg <- getAhcPkg
   pure
     (proc "sh" ["-e", dataDir </> "boot.sh"])
       { cwd = Just rootBootDir,
         env =
           Just $
-            ("ASTERIUS_BOOT_LIBS_DIR", bootLibsPath)
-              : ("ASTERIUS_SANDBOX_GHC_LIBDIR", sandboxGhcLibDir)
+            ("ASTERIUS_BOOT_LIBS_DIR", asteriusBootLibsPath)
+              : ("ASTERIUS_SANDBOX_GHC_LIBDIR", asteriusSandboxGhcLibDir)
               : ("ASTERIUS_LIB_DIR", bootDir </> "asterius_lib")
               : ("ASTERIUS_TMP_DIR", bootTmpDir args)
               : ("ASTERIUS_AHC", ahc)
@@ -113,8 +93,7 @@
   GHC.defaultErrorHandler GHC.defaultFatalMessager GHC.defaultFlushOut
     $ GHC.runGhc (Just obj_topdir)
     $ do
-      bootLibsPath <- liftIO getBootLibsPath
-      let rts_path = bootLibsPath </> "rts"
+      let rts_path = asteriusBootLibsPath </> "rts"
       dflags0 <- GHC.getSessionDynFlags
       _ <-
         GHC.setSessionDynFlags $
@@ -149,15 +128,11 @@
              in runCodeGen (marshalCmmIR ms_mod ir) dflags ms_mod >>= \case
                   Left err -> throwIO err
                   Right m -> do
-<<<<<<< HEAD
-                    let out_path = bootDir </> makeRelative bootLibsPath obj_path
+                    let out_path = bootDir </> makeRelative asteriusBootLibsPath obj_path
                     createDirectoryIfMissing True $ takeDirectory out_path
                     encodeFile out_path m
+                    putFile obj_path $ toCachedModule m
                     modifyIORef' obj_paths_ref (out_path :)
-=======
-                    putFile obj_path $ toCachedModule m
-                    modifyIORef' obj_paths_ref (obj_path :)
->>>>>>> faa9af3e
                     when is_debug $ do
                       let p = (out_path -<.>)
                       writeFile (p "dump-wasm-ast") $ show m
