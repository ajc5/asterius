{-# LANGUAGE LambdaCase #-}
{-# LANGUAGE OverloadedStrings #-}
{-# LANGUAGE RecordWildCards #-}

module Asterius.Passes.DataSymbolTable
  ( makeDataSymbolTable,
    makeMemory,
  )
where

import Asterius.Internals
import Asterius.Internals.MagicNumber
import Asterius.Types
import Data.Bits
import qualified Data.ByteString.Short as SBS
import Data.Foldable
import Data.Map.Strict (Map)
import qualified Data.Map.Strict as Map
import Data.Monoid
import Data.Tuple
import GHC.Int
import Language.Haskell.GHC.Toolkit.Constants

-- TODO replace with foldMap' once we drop GHC 8.6 support
foldMapStrict :: (Foldable t, Monoid m) => (a -> m) -> t a -> m
foldMapStrict f = foldl' (\ acc a -> acc <> f a) mempty

sizeofStatics :: AsteriusStatics -> Int64
sizeofStatics =
<<<<<<< HEAD
  fromIntegral .
  getSum .
  foldMapStrict
    (Sum . \case
       SymbolStatic {} -> 8
       Uninitialized x -> x
       Serialized buf -> SBS.length buf) .
  asteriusStatics
=======
  fromIntegral
    . getSum
    . foldMap
      ( Sum . \case
          SymbolStatic {} -> 8
          Uninitialized x -> x
          Serialized buf -> SBS.length buf
      )
    . asteriusStatics
>>>>>>> beb0b827

unTag :: Int64 -> Int64
unTag = (.&. 0xFFFFFFFF)

{-# INLINEABLE makeDataSymbolTable #-}
makeDataSymbolTable ::
  AsteriusModule -> Int64 -> (Map AsteriusEntitySymbol Int64, Int64)
makeDataSymbolTable AsteriusModule {..} l =
  swap $
    Map.mapAccum
      ( \a ss -> (a + fromIntegral (fromIntegral (sizeofStatics ss) `roundup` 16), a)
      )
      l
      staticsMap

{-# INLINEABLE makeMemory #-}
makeMemory ::
  AsteriusModule ->
  Map AsteriusEntitySymbol Int64 ->
  Int64 ->
  (BinaryenIndex, [DataSegment])
makeMemory AsteriusModule {..} sym_map last_addr =
  ( fromIntegral $
      (fromIntegral (unTag last_addr) `roundup` mblock_size)
        `quot` 65536,
    Map.foldrWithKey'
      ( \statics_sym ss@AsteriusStatics {..} statics_segs ->
          fst $
            foldr'
              ( \static (static_segs, static_tail_addr) ->
                  let flush_static_segs buf =
                        ( case static_segs of
                            DataSegment {..} : static_segs'
                              | offset == static_tail_addr ->
                                DataSegment {content = buf <> content, offset = static_addr}
                                  : static_segs'
                            _ ->
                              DataSegment {content = buf, offset = static_addr}
                                : static_segs,
                          static_addr
                        )
                        where
                          static_addr = static_tail_addr - fromIntegral (SBS.length buf)
                   in case static of
                        SymbolStatic sym o ->
                          flush_static_segs
                            $ encodeStorable
                            $ case Map.lookup sym sym_map of
                              Just addr -> addr + fromIntegral o
                              _ -> invalidAddress
                        Uninitialized l ->
                          (static_segs, static_tail_addr - fromIntegral l)
                        Serialized buf -> flush_static_segs buf
              )
              ( statics_segs,
                fromIntegral $ unTag $ sym_map ! statics_sym + sizeofStatics ss
              )
              asteriusStatics
      )
      []
      staticsMap
  )<|MERGE_RESOLUTION|>--- conflicted
+++ resolved
@@ -21,22 +21,8 @@
 import GHC.Int
 import Language.Haskell.GHC.Toolkit.Constants
 
--- TODO replace with foldMap' once we drop GHC 8.6 support
-foldMapStrict :: (Foldable t, Monoid m) => (a -> m) -> t a -> m
-foldMapStrict f = foldl' (\ acc a -> acc <> f a) mempty
-
 sizeofStatics :: AsteriusStatics -> Int64
 sizeofStatics =
-<<<<<<< HEAD
-  fromIntegral .
-  getSum .
-  foldMapStrict
-    (Sum . \case
-       SymbolStatic {} -> 8
-       Uninitialized x -> x
-       Serialized buf -> SBS.length buf) .
-  asteriusStatics
-=======
   fromIntegral
     . getSum
     . foldMap
@@ -46,7 +32,6 @@
           Serialized buf -> SBS.length buf
       )
     . asteriusStatics
->>>>>>> beb0b827
 
 unTag :: Int64 -> Int64
 unTag = (.&. 0xFFFFFFFF)
