import System.Environment
import System.Process

main :: IO ()
main = do
  args <- getArgs
<<<<<<< HEAD
  callProcess "cabal" $
    ["new-run", "--project-file", "test.project", "--builddir", "dist-ahc", "asterius-test:exe:bigint", "--with-ghc=ahc", "--with-ghc-pkg=ahc-pkg"] <> args
=======
  callProcess "ahc-link" $
    ["--input-hs", "test/bigint/bigint.hs", "--run"]
      <> args
>>>>>>> beb0b827
<|MERGE_RESOLUTION|>--- conflicted
+++ resolved
@@ -4,11 +4,6 @@
 main :: IO ()
 main = do
   args <- getArgs
-<<<<<<< HEAD
   callProcess "cabal" $
-    ["new-run", "--project-file", "test.project", "--builddir", "dist-ahc", "asterius-test:exe:bigint", "--with-ghc=ahc", "--with-ghc-pkg=ahc-pkg"] <> args
-=======
-  callProcess "ahc-link" $
-    ["--input-hs", "test/bigint/bigint.hs", "--run"]
-      <> args
->>>>>>> beb0b827
+    ["new-run", "--project-file", "test.project", "--builddir", "dist-ahc", "asterius-test:exe:bigint", "--with-ghc=ahc", "--with-ghc-pkg=ahc-pkg"]
+      <> args