import Asterius.Boot
import System.Environment.Blank

main :: IO ()
main = do
  conf_opts <- getEnvDefault "ASTERIUS_CONFIGURE_OPTIONS" ""
<<<<<<< HEAD
  build_opts <- getEnvDefault "ASTERIUS_BUILD_OPTIONS" ""
  install_opts <- getEnvDefault "ASTERIUS_INSTALL_OPTIONS" ""
  defaultBootArgs <- getDefaultBootArgs
=======
>>>>>>> faa9af3e
  boot
    defaultBootArgs
      { configureOptions = configureOptions defaultBootArgs <> " " <> conf_opts
      }<|MERGE_RESOLUTION|>--- conflicted
+++ resolved
@@ -4,12 +4,7 @@
 main :: IO ()
 main = do
   conf_opts <- getEnvDefault "ASTERIUS_CONFIGURE_OPTIONS" ""
-<<<<<<< HEAD
-  build_opts <- getEnvDefault "ASTERIUS_BUILD_OPTIONS" ""
-  install_opts <- getEnvDefault "ASTERIUS_INSTALL_OPTIONS" ""
   defaultBootArgs <- getDefaultBootArgs
-=======
->>>>>>> faa9af3e
   boot
     defaultBootArgs
       { configureOptions = configureOptions defaultBootArgs <> " " <> conf_opts
